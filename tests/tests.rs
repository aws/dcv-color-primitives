--- conflicted
+++ resolved
@@ -11,10 +11,7 @@
 
 use dcp::*;
 use dcv_color_primitives as dcp;
-<<<<<<< HEAD
 use rand::random;
-=======
->>>>>>> 5c595782
 
 const MAX_NUMBER_OF_PLANES: u32 = 3;
 
